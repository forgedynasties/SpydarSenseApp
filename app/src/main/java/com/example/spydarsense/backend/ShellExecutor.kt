package com.example.spydarsense.backend

import java.io.BufferedReader
import java.io.InputStreamReader
import android.util.Log

class ShellExecutor {

    private var process: Process? = null
    private var outputThread: Thread? = null
    private var errorThread: Thread? = null
    private var isStopped = false
    private var currentCommand: String = ""

    fun execute(command: String, callback: (String, Int) -> Unit) {
        try {
            // Store the command for context in error messages
            currentCommand = command
            
            // Log the command being executed
            Log.d("ShellExecutor", "Executing command: $command")
            
            // Determine command type for better context in logs
            val commandType = when {
                command.contains("tcpdump") -> "TCPDUMP"
                command.contains("nexutil") -> "NEXUTIL"
                command.contains("makecsiparams") -> "CSI_PARAMS"
                command.contains("airodump-ng") -> "AIRODUMP"
                else -> "SHELL"
            }
            
            process = Runtime.getRuntime().exec("su -c $command")
            isStopped = false

            // Capture output in real-time
            outputThread = Thread {
                val reader = BufferedReader(InputStreamReader(process?.inputStream))
                val outputBuffer = StringBuilder()
                
                try {
                    var line: String? = reader.readLine()
                    while (!isStopped && line != null) {
<<<<<<< HEAD
                        Log.d("ShellExecutor", "[$commandType] Output: $line")

=======
                        //Log.d("ShellExecutor", "[$commandType] Output: $line")
>>>>>>> b01e3aa0
                        outputBuffer.append(line).append("\n")
                        callback(line, 0) // Stream output line by line
                        line = reader.readLine()
                    }
                    
                    if (!isStopped) {
                        val exitCode = process?.waitFor() ?: -1
                        Log.d("ShellExecutor", "[$commandType] Process exited with code: $exitCode")
                        callback("", exitCode) // Notify completion
                    }
                } catch (e: Exception) {
                    Log.e("ShellExecutor", "[$commandType] Error reading output: ${e.message}")
                    callback("Error reading output: ${e.message}", -1)
                }
            }.apply { start() }

            // Capture errors with improved buffering and context
            errorThread = Thread {
                val reader = BufferedReader(InputStreamReader(process?.errorStream))
                val errorBuffer = StringBuilder()
                
                try {
                    var line: String? = reader.readLine()
                    while (!isStopped && line != null) {
                        // Add command context to error message
                        //Log.e("ShellExecutor", "[$commandType] Error: $line")
                        errorBuffer.append(line).append("\n")
                        
                        // Don't call callback for every error line - we'll collect them
                        line = reader.readLine()
                    }
                    
                    // If we have collected error messages, report them with context
                    if (errorBuffer.isNotEmpty() && !isStopped) {
                        val errorMsg = "[$commandType] Command error: $errorBuffer"
                        Log.e("ShellExecutor", errorMsg)
                        callback("Error: $errorMsg", -1)
                    }
                } catch (e: Exception) {
                    Log.e("ShellExecutor", "[$commandType] Error reading error stream: ${e.message}")
                }
            }.apply { start() }

        } catch (e: Exception) {
            Log.e("ShellExecutor", "Exception executing '$currentCommand': ${e.message}")
            callback("Error executing command: ${e.message}", -1)
        }
    }

    fun stop() {
        isStopped = true
        process?.destroy()
        
        // Log that we're stopping the process

        outputThread?.interrupt()
        errorThread?.interrupt()
        try {
            outputThread?.join(1000) // Add timeout to avoid hanging
            errorThread?.join(1000)
        } catch (e: InterruptedException) {
            Log.e("ShellExecutor", "Interrupted while joining threads: ${e.message}")
        }
        currentCommand = "" // Clear the command reference
    }
}<|MERGE_RESOLUTION|>--- conflicted
+++ resolved
@@ -40,12 +40,8 @@
                 try {
                     var line: String? = reader.readLine()
                     while (!isStopped && line != null) {
-<<<<<<< HEAD
                         Log.d("ShellExecutor", "[$commandType] Output: $line")
 
-=======
-                        //Log.d("ShellExecutor", "[$commandType] Output: $line")
->>>>>>> b01e3aa0
                         outputBuffer.append(line).append("\n")
                         callback(line, 0) // Stream output line by line
                         line = reader.readLine()
